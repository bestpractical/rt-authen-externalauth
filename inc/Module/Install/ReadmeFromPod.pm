#line 1
package Module::Install::ReadmeFromPod;

use 5.006;
use strict;
use warnings;
use base qw(Module::Install::Base);
use vars qw($VERSION);

<<<<<<< HEAD
$VERSION = '0.18';
=======
$VERSION = '0.20';
>>>>>>> 6b2c0b1f

sub readme_from {
  my $self = shift;
  return unless $self->is_admin;

  # Input file
  my $in_file  = shift || $self->_all_from
    or die "Can't determine file to make readme_from";

  # Get optional arguments
  my ($clean, $format, $out_file, $options);
  my $args = shift;
  if ( ref $args ) {
    # Arguments are in a hashref
    if ( ref($args) ne 'HASH' ) {
      die "Expected a hashref but got a ".ref($args)."\n";
    } else {
      $clean    = $args->{'clean'};
      $format   = $args->{'format'};
      $out_file = $args->{'output_file'};
      $options  = $args->{'options'};
    }
  } else {
    # Arguments are in a list
    $clean    = $args;
    $format   = shift;
    $out_file = shift;
    $options  = \@_;
  }

  # Default values;
  $clean  ||= 0;
  $format ||= 'txt';

  # Generate README
  print "readme_from $in_file to $format\n";
  if ($format =~ m/te?xt/) {
    $out_file = $self->_readme_txt($in_file, $out_file, $options);
  } elsif ($format =~ m/html?/) {
    $out_file = $self->_readme_htm($in_file, $out_file, $options);
  } elsif ($format eq 'man') {
    $out_file = $self->_readme_man($in_file, $out_file, $options);
  } elsif ($format eq 'pdf') {
    $out_file = $self->_readme_pdf($in_file, $out_file, $options);
  }

  if ($clean) {
    $self->clean_files($out_file);
  }

  return 1;
}


sub _readme_txt {
  my ($self, $in_file, $out_file, $options) = @_;
  $out_file ||= 'README';
  require Pod::Text;
  my $parser = Pod::Text->new( @$options );
  open my $out_fh, '>', $out_file or die "Could not write file $out_file:\n$!\n";
  $parser->output_fh( *$out_fh );
  $parser->parse_file( $in_file );
  close $out_fh;
  return $out_file;
}


sub _readme_htm {
  my ($self, $in_file, $out_file, $options) = @_;
  $out_file ||= 'README.htm';
  require Pod::Html;
  Pod::Html::pod2html(
    "--infile=$in_file",
    "--outfile=$out_file",
    @$options,
  );
  # Remove temporary files if needed
  for my $file ('pod2htmd.tmp', 'pod2htmi.tmp') {
    if (-e $file) {
      unlink $file or warn "Warning: Could not remove file '$file'.\n$!\n";
    }
  }
  return $out_file;
}


sub _readme_man {
  my ($self, $in_file, $out_file, $options) = @_;
  $out_file ||= 'README.1';
  require Pod::Man;
  my $parser = Pod::Man->new( @$options );
  $parser->parse_from_file($in_file, $out_file);
  return $out_file;
}


sub _readme_pdf {
  my ($self, $in_file, $out_file, $options) = @_;
  $out_file ||= 'README.pdf';
  eval { require App::pod2pdf; }
    or die "Could not generate $out_file because pod2pdf could not be found\n";
  my $parser = App::pod2pdf->new( @$options );
  $parser->parse_from_file($in_file);
  open my $out_fh, '>', $out_file or die "Could not write file $out_file:\n$!\n";
  select $out_fh;
  $parser->output;
  select STDOUT;
  close $out_fh;
  return $out_file;
}


sub _all_from {
  my $self = shift;
  return unless $self->admin->{extensions};
  my ($metadata) = grep {
    ref($_) eq 'Module::Install::Metadata';
  } @{$self->admin->{extensions}};
  return unless $metadata;
  return $metadata->{values}{all_from} || '';
}

'Readme!';

__END__

#line 254
<|MERGE_RESOLUTION|>--- conflicted
+++ resolved
@@ -7,11 +7,7 @@
 use base qw(Module::Install::Base);
 use vars qw($VERSION);
 
-<<<<<<< HEAD
-$VERSION = '0.18';
-=======
 $VERSION = '0.20';
->>>>>>> 6b2c0b1f
 
 sub readme_from {
   my $self = shift;
