package RT::Authen::ExternalAuth;

<<<<<<< HEAD
our $VERSION = '0.11_01';
=======
our $VERSION = '0.17';
>>>>>>> 6b2c0b1f

=head1 NAME

RT::Authen::ExternalAuth - RT Authentication using External Sources

=head1 DESCRIPTION

A complete package for adding external authentication mechanisms
to RT. It currently supports LDAP via Net::LDAP and External Database
authentication for any database with an installed DBI driver.

It also allows for authenticating cookie information against an
external database through the use of the RT-Authen-CookieAuth extension.

=head1 UPGRADING

If you are upgrading from an earlier version of this extension, you must
remove the following files manually:

    $RTHOME/local/plugins/RT-Authen-ExternalAuth/lib/RT/User_Vendor.pm
    $RTHOME/local/lib/RT/User_Vendor.pm
    $RTHOME/local/lib/RT/Authen/External_Auth.pm

Otherwise you will most likely encounter an error about modifying a read
only value and be unable to start RT.

You may not have all of these files.  It depends what versions you are
upgrading between.

If you are using a vendor packaged RT, your local directories are likely
to be somewhere under /usr/local instead of in $RTHOME so you will need
to visit Configuration -> Tools -> System Configuration to find your
plugin root.

=head2 VERSION NOTES

If you are using RT 3.6, you want to use the 0.05 version.

If you are using RT 3.8.0 or 3.8.1, you may have trouble using this
due to RT bugs related to plugins, but you may be able to use 0.08.

0.08_02 or later will not work on 3.8.0 or 3.8.1

If you are using RT 4.0.0 or greater, you must use at least 0.09

=head1 MORE ABOUT THIS MODULE 

This module provides the ability to authenticate RT users
against one or more external data sources at once. It will
also allow information about that user to be loaded from
the same, or any other available, source as well as allowing
multple redundant servers for each method.

The extension currently supports authentication and 
information from LDAP via the Net::LDAP module, and from
any data source that an installed DBI driver is available
for. 

It is also possible to use cookies set by an alternate
application for Single Sign-On (SSO) with that application.
For example, you may integrate RT with your own website login
system so that once users log in to your website, they will be
automagically logged in to RT when they access it.

It was originally designed and tested against: 

MySQL v4.1.21-standard
MySQL v5.0.22
Windows Active Directory v2003

But it has been designed so that it should work with ANY
LDAP service and ANY DBI-drivable database, based upon the
configuration given in your $RTHOME/etc/RT_SiteConfig.pm

As of v0.08 ExternalAuth also allows you to pull a browser
cookie value and test it against a DBI data source allowing
the use of cookies for Single Sign-On (SSO) authentication
with another application or website login system. This is
due to the merging of RT::Authen::ExternalAuth and
RT::Authen::CookieAuth. For example, you may integrate RT
with your own website login system so that once users log in
to your website, they will be automagically logged in to RT 
when they access it.


=head1 INSTALLATION

To install this module, run the following commands:

    perl Makefile.PL
    make
    make install

If you are using RT 3.8.x, you need to enable this
module by adding RT::Authen::ExternalAuth to your
@Plugins configuration:

    Set( @Plugins, qw(RT::Authen::ExternalAuth) );

If you already have a @Plugins line, add RT::Authen::ExternalAuth to the
existing list.  Adding a second @Plugins line will cause interesting
bugs.

Once installed, you should view the file:
    
3.4/3.6    $RTHOME/local/etc/ExternalAuth/RT_SiteConfig.pm
3.8        $RTHOME/local/plugins/RT-Authen-ExternalAuth/etc/RT_SiteConfig.pm

Then use the examples provided to prepare your own custom 
configuration which should be added to your site configuration in
$RTHOME/etc/RT_SiteConfig.pm

=head1 CONFIGURATION

=head2 Generic

=head3 attr_match_list

The list of RT attributes that uniquely identify a user. It's
recommended to use 'Name' and 'EmailAddress' to save
encountering problems later. Example:

    'attr_match_list' => [
        'Name',
        'EmailAddress', 
        'RealName',
        'WorkPhone', 
    ],

=head3 attr_map

Mapping of RT attributes on to attributes in the external source.
Example:

    'attr_map' => {
        'Name'         => 'sAMAccountName',
        'EmailAddress' => 'mail',
        'Organization' => 'physicalDeliveryOfficeName',
        'RealName'     => 'cn',
        ...
    },

Since version 0.10 it's possible to map one RT field to multiple
external attributes, for example:

    attr_map => {
        EmailAddress => ['mail', 'alias'],
        ...
    },

Note that only one value is stored in RT. However, the search includes
all external attributes if the RT field is listed in L</attr_match_list>.
On create or update, the entered value is used as long as it's valid.
Below is an example configuration:

    attr_match_list => ['Name', 'EmailAddress'],
    attr_map => {
        Name         => 'account',
        EmailAddress => ['mail', 'alias'],
        ...
    },

If the user didn't enter a value then the value stored in the first external
attribute is used, in the example above 'mail'. In the common case of email,
if an email comes in from an address matched via an 'alias' entry, after the
match the value in 'mail' will be used for EmailAddress. So when mapping
LDAP entries to RT, make sure the first entry in the array of options to
EmailAddress is the one you want RT to use internally as the EmailAddress.

=head3 attr_prefix

In some cases, multiple-value LDAP attributes may have a prefix on the values
in the LDAP entry. The C<attr_prefix> allows you to set values to prepend to
filter terms before searching. For example, if you want an email address to
match 'alias' in an LDAP entry that prepends 'other:' to the email
address, you can do the following:

    attr_prefix => {
        alias => ['other:'],
        ...
    },

The key must be included in the C<attr_map> or it won't be checked.
To search on an attribute with no value prepended in addition to
some prepended values, include an empty string C<''> in the list.
The most common case for this is the proxyAddresses needing the
value 'smtp:' prepended, so that happens automatically.

=head1 AUTHOR
        Mike Peachey
        Jennic Ltd.
        zordrak@cpan.org

        Various Best Practical Developers

=head1 COPYRIGHT AND LICENCE

Copyright (C) 2008, Jennic Ltd.

This software is released under version 2 of the GNU 
General Public License. The license is distributed with
this package in the LICENSE file found in the directory 
root.

=cut

use RT::Authen::ExternalAuth::LDAP;
use RT::Authen::ExternalAuth::DBI;

use strict;

# Ensure passwords are obfuscated on the System Configuration page
$RT::Config::META{ExternalSettings}->{Obfuscate} = sub {
    my ($config, $sources, $user) = @_;

    # XXX $user is never passed from RT as of 4.0.5 :(
    my $msg = 'Password not printed';
       $msg = $user->loc($msg) if $user and $user->Id;

    for my $source (values %$sources) {
        $source->{pass} = $msg;
    }
    return $sources;
};

sub DoAuth {
    my ($session,$given_user,$given_pass) = @_;

    unless(defined($RT::ExternalAuthPriority)) {
        return (0, "ExternalAuthPriority not defined, please check your configuration file.");
    }

    my $no_info_check = 0;
    unless(defined($RT::ExternalInfoPriority)) {
        $RT::Logger->debug("ExternalInfoPriority not defined. User information (including user enabled/disabled cannot be externally-sourced");
        $no_info_check = 1;
    }

    # Ensure people don't misconfigure DBI auth to point to RT's Users table
    for my $service (keys %$RT::ExternalSettings) {
        my %conf = %{ $RT::ExternalSettings->{$service} };
        next unless $conf{type} eq 'db';

        # user/pass might be different (root, for instance)
        no warnings 'uninitialized';
        next unless lc $conf{server} eq lc $RT::DatabaseHost and
                    lc $conf{database} eq lc $RT::DatabaseName and
                    lc $conf{table} eq 'users';

        $RT::Logger->error(
            "RT::Authen::ExternalAuth should _not_ be configured with a database auth service ".
            "that points back to RT's internal Users table.  Removing the service '$service'! ".
            "Please remove it from your config file."
        );

        # Remove it!
        delete $RT::ExternalSettings->{$service};

        @$RT::ExternalAuthPriority = grep { $_ ne $service } @$RT::ExternalAuthPriority
            if $RT::ExternalAuthPriority;

        @$RT::ExternalInfoPriority = grep { $_ ne $service } @$RT::ExternalInfoPriority
            if $RT::ExternalInfoPriority;
    }

    # This may be used by single sign-on (SSO) authentication mechanisms for bypassing a password check.
    my $pass_bypass = 0;
    my $success = 0;

    # Should have checked if user is already logged in before calling this function,
    # but just in case, we'll check too.
    return (0, "User already logged in!") if ($session->{'CurrentUser'} && $session->{'CurrentUser'}->Id);
    # We don't have a logged in user. Let's try all our available methods in order.
    # last if success, next if not.
    
    # Get the prioritised list of external authentication services
    my @auth_services = @$RT::ExternalAuthPriority;
    
    # For each of those services..
    foreach my $service (@auth_services) {

	$pass_bypass = 0;

        # Get the full configuration for that service as a hashref
        my $config = $RT::ExternalSettings->{$service};
        $RT::Logger->debug( "Attempting to use external auth service:",
                            $service);

        # $username will be the final username we decide to check
        # This will not necessarily be $given_user
        my $username = undef;
        
        #############################################################
        ####################### SSO Check ###########################
        #############################################################
        if ($config->{'type'} eq 'cookie') {    
            # Currently, Cookie authentication is our only SSO method
            $username = RT::Authen::ExternalAuth::DBI::GetCookieAuth($config);
        }
        #############################################################
        
        # If $username is defined, we have a good SSO $username and can
        # safely bypass the password checking later on; primarily because
        # it's VERY unlikely we even have a password to check if an SSO succeeded.
        $pass_bypass = 0;
	if(defined($username)) {
	    $RT::Logger->debug("Pass not going to be checked, attempting SSO");
            $pass_bypass = 1;
        } else {

	    # SSO failed and no $user was passed for a login attempt
	    # We only don't return here because the next iteration could be an SSO attempt
	    unless(defined($given_user)) {
	    	$RT::Logger->debug("SSO Failed and no user to test with. Nexting");
		next;
	    }

            # We don't have an SSO login, so we will be using the credentials given
            # on RT's login page to do our authentication.
            $username = $given_user;
    
            # Don't continue unless the service works.
	    # next unless RT::Authen::ExternalAuth::TestConnection($config);

            # Don't continue unless the $username exists in the external service

	    $RT::Logger->debug("Calling UserExists with \$username ($username) and \$service ($service)");
            next unless RT::Authen::ExternalAuth::UserExists($username, $service);
        }

        ####################################################################
        ########## Load / Auto-Create ######################################
        ####################################################################
        # We are now sure that we're talking about a valid RT user.
        # If the user already exists, load up their info. If they don't
        # then we need to create the user in RT.

        # Does user already exist internally to RT?
        $session->{'CurrentUser'} = RT::CurrentUser->new();
        $session->{'CurrentUser'}->Load($username);

        # Unless we have loaded a valid user with a UserID create one.
        unless ($session->{'CurrentUser'}->Id) {
			my $UserObj = RT::User->new($RT::SystemUser);
        	my ($val, $msg) = 
              $UserObj->Create(%{ref($RT::AutoCreate) ? $RT::AutoCreate : {}},
                               Name   => $username,
                               Gecos  => $username,
                              );
            unless ($val) {
                $RT::Logger->error( "Couldn't create user $username: $msg" );
                next;
            }
            $RT::Logger->info(  "Autocreated external user",
                                $UserObj->Name,
                                "(",
                                $UserObj->Id,
                                ")");
            
            $RT::Logger->debug("Loading new user (",
            					$username,
            					") into current session");
            $session->{'CurrentUser'}->Load($username);
        } 
        
        ####################################################################
        ########## Authentication ##########################################
        ####################################################################
        # If we successfully used an SSO service, then authentication
        # succeeded. If we didn't then, success is determined by a password
        # test.
        $success = 0;
	if($pass_bypass) {
            $RT::Logger->debug("Password check bypassed due to SSO method being in use");
            $success = 1;
        } else {
            $RT::Logger->debug("Password validation required for service - Executing...");
            $success = RT::Authen::ExternalAuth::GetAuth($service,$username,$given_pass);
        }
       
        $RT::Logger->debug("Password Validation Check Result: ",$success);

        # If the password check succeeded then this is our authoritative service
        # and we proceed to user information update and login.
        last if $success;
    }
    
    # If we got here and don't have a user loaded we must have failed to
    # get a full, valid user from an authoritative external source.
    unless ($session->{'CurrentUser'} && $session->{'CurrentUser'}->Id) {
        $session->{'CurrentUser'} = RT::CurrentUser->new;
        return (0, "No User");
    }

    unless($success) {
        $session->{'CurrentUser'} = RT::CurrentUser->new;
	return (0, "Password Invalid");
    }
    
    # Otherwise we succeeded.
    $RT::Logger->debug("Authentication successful. Now updating user information and attempting login.");
        
    ####################################################################################################
    ############################### The following is auth-method agnostic ##############################
    ####################################################################################################
    
    # If we STILL have a completely valid RT user to play with...
    # and therefore password has been validated...
    if ($session->{'CurrentUser'} && $session->{'CurrentUser'}->Id) {
        
        # Even if we have JUST created the user in RT, we are going to
        # reload their information from an external source. This allows us
        # to be sure that the user the cookie gave us really does exist in
        # the database, but more importantly, UpdateFromExternal will check 
        # whether the user is disabled or not which we have not been able to 
        # do during auto-create

	# These are not currently used, but may be used in the future.
	my $info_updated = 0;
	my $info_updated_msg = "User info not updated";

        unless($no_info_check) {
            # Note that UpdateUserInfo does not care how we authenticated the user
            # It will look up user info from whatever is specified in $RT::ExternalInfoPriority
            ($info_updated,$info_updated_msg) = RT::Authen::ExternalAuth::UpdateUserInfo($session->{'CurrentUser'}->Name);
        }
                
        # Now that we definitely have up-to-date user information,
        # if the user is disabled, kick them out. Now!
        if ($session->{'CurrentUser'}->UserObj->Disabled) {
            $session->{'CurrentUser'} = RT::CurrentUser->new;
            return (0, "User account disabled, login denied");
        }
    }
    
    # If we **STILL** have a full user and the session hasn't already been deleted
    # This If/Else is logically unnecessary, but it doesn't hurt to leave it here
    # just in case. Especially to be a double-check to future modifications.
    if ($session->{'CurrentUser'} && $session->{'CurrentUser'}->Id) {
            
            $RT::Logger->info(  "Successful login for",
                                $session->{'CurrentUser'}->Name,
                                "from",
                                $ENV{'REMOTE_ADDR'});
            # Do not delete the session. User stays logged in and
            # autohandler will not check the password again

            my $cu = $session->{CurrentUser};
            RT::Interface::Web::InstantiateNewSession();
            $session->{CurrentUser} = $cu;
    } else {
            # Make SURE the session is purged to an empty user.
            $session->{'CurrentUser'} = RT::CurrentUser->new;
            return (0, "Failed to authenticate externally");
            # This will cause autohandler to request IsPassword 
            # which will in turn call IsExternalPassword
    }
    
    return (1, "Successful login");
}

sub UpdateUserInfo {
    my $username        = shift;

    # Prepare for the worst...
    my $found           = 0;
    my $updated         = 0;
    my $msg             = "User NOT updated";

    my $user_disabled 	= RT::Authen::ExternalAuth::UserDisabled($username);

    my $UserObj = RT::User->new($RT::SystemUser);
    $UserObj->Load($username);        

    # If user is disabled, set the RT::Principal to disabled and return out of the function.
    # I think it's a waste of time and energy to update a user's information if they are disabled
    # and it could be a security risk if they've updated their external information with some 
    # carefully concocted code to try to break RT - worst case scenario, but they have been 
    # denied access after all, don't take any chances.
     
    # If someone gives me a good enough reason to do it, 
    # then I'll update all the info for disabled users

    if ($user_disabled) {
        unless ( $UserObj->Disabled ) {
            # Make sure principal is disabled in RT
            my ($val, $message) = $UserObj->SetDisabled(1);
            # Log what has happened
            $RT::Logger->info("User marked as DISABLED (",
                                $username,
                                ") per External Service", 
                                "($val, $message)\n");
            $msg = "User Disabled";
        }

        return ($updated, $msg);
    }    
        
    # Make sure principal is not disabled in RT
    if ( $UserObj->Disabled ) {
        my ($val, $message) = $UserObj->SetDisabled(0);
        unless ( $val ) {
            $RT::Logger->error("Failed to enable user ($username) per External Service: ".($message||''));
            return ($updated, "Failed to enable");
        }

        $RT::Logger->info("User ($username) was disabled, marked as ENABLED ",
                        "per External Service",
                        "($val, $message)\n");
    }

    # Update their info from external service using the username as the lookup key
    # CanonicalizeUserInfo will work out for itself which service to use
    # Passing it a service instead could break other RT code
    my %args;
    $UserObj->CanonicalizeUserInfo( \%args );

    # For each piece of information returned by CanonicalizeUserInfo,
    # run the Set method for that piece of info to change it for the user
    my @results = $UserObj->Update(
        ARGSRef         => \%args,
        AttributesRef   => [keys %args],
    );
    $RT::Logger->debug("UPDATED user $username: $_")
        for @results;

    # Confirm update success
    $updated = 1;
    $RT::Logger->debug( "UPDATED user (",
                        $username,
                        ") from External Service\n");
    $msg = 'User updated';

    return ($updated, $msg);
}

sub GetAuth {

    # Request a username/password check from the specified service
    # This is only valid for non-SSO services.
    
    my ($service,$username,$password) = @_;
    
    my $success = 0;
    
    # Get the full configuration for that service as a hashref
    my $config = $RT::ExternalSettings->{$service};
    
    # And then act accordingly depending on what type of service it is.
    # Right now, there is only code for DBI and LDAP non-SSO services
    if ($config->{'type'} eq 'db') {    
        $success = RT::Authen::ExternalAuth::DBI::GetAuth($service,$username,$password);
	$RT::Logger->debug("DBI password validation result:",$success);
    } elsif ($config->{'type'} eq 'ldap') {
        $success = RT::Authen::ExternalAuth::LDAP::GetAuth($service,$username,$password);
	$RT::Logger->debug("LDAP password validation result:",$success);
    } else {
        $RT::Logger->error("Invalid service type for GetAuth:",$service);
    }
    
    return $success; 
}

sub UserExists {

    # Request a username/password check from the specified service
    # This is only valid for non-SSO services.

    my ($username,$service) = @_;

    my $success = 0;

    # Get the full configuration for that service as a hashref
    my $config = $RT::ExternalSettings->{$service};

    # And then act accordingly depending on what type of service it is.
    # Right now, there is only code for DBI and LDAP non-SSO services
    if ($config->{'type'} eq 'db') {
        $success = RT::Authen::ExternalAuth::DBI::UserExists($username,$service);
    } elsif ($config->{'type'} eq 'ldap') {
        $success = RT::Authen::ExternalAuth::LDAP::UserExists($username,$service);
    } else {
        $RT::Logger->debug("Invalid service type for UserExists:",$service);
    }

    return $success;
}

sub UserDisabled {
    
    my $username = shift;
    my $user_disabled = 0;
    
    my @info_services = $RT::ExternalInfoPriority ? @{$RT::ExternalInfoPriority} : ();

    # For each named service in the list
    # Check to see if the user is found in the external service
    # If not found, jump to next service
    # If found, check to see if user is considered disabled by the service
    # Then update the user's info in RT and return
    foreach my $service (@info_services) {
        
        # Get the external config for this service as a hashref        
        my $config = $RT::ExternalSettings->{$service};
        
        # If the config doesn't exist, don't bother doing anything, skip to next in list.
        unless(defined($config)) {
            $RT::Logger->debug("You haven't defined a configuration for the service named \"",
                                $service,
                                "\" so I'm not going to try to get user information from it. Skipping...");
            next;
        }
        
        # If it's a DBI config:
        if ($config->{'type'} eq 'db') {
            
            unless(RT::Authen::ExternalAuth::DBI::UserExists($username,$service)) {
                $RT::Logger->debug("User (",
                                    $username,
                                    ") doesn't exist in service (",
                                    $service,
                                    ") - Cannot update information - Skipping...");
                next;
            }
            $user_disabled = RT::Authen::ExternalAuth::DBI::UserDisabled($username,$service);
            
        } elsif ($config->{'type'} eq 'ldap') {
            
            unless(RT::Authen::ExternalAuth::LDAP::UserExists($username,$service)) {
                $RT::Logger->debug("User (",
                                    $username,
                                    ") doesn't exist in service (",
                                    $service,
                                    ") - Cannot update information - Skipping...");
                next;
            }
            $user_disabled = RT::Authen::ExternalAuth::LDAP::UserDisabled($username,$service);
                    
        } elsif ($config->{'type'} eq 'cookie') {
            RT::Logger->error("You cannot use SSO Cookies as an information service.");
            next;
        } else {
            # The type of external service doesn't currently have any methods associated with it. Or it's a typo.
            RT::Logger->error("Invalid type specification for config %config->{'name'}");
            # Drop out to next service in list
            next;
        }
    
    }
    return $user_disabled;
}

sub CanonicalizeUserInfo {
    
    # Careful, this $args hashref was given to RT::User::CanonicalizeUserInfo and
    # then transparently passed on to this function. The whole purpose is to update
    # the original hash as whatever passed it to RT::User is expecting to continue its
    # code with an update args hash.
    
    my $UserObj = shift;
    my $args    = shift;

    WorkaroundAutoCreate( $UserObj, $args );

    my $current_value = sub {
        my $field = shift;
        return $args->{ $field } if keys %$args;

        return undef if !$UserObj->can( $field ) && !exists $UserObj->_ClassAccessible->{$field};
        return $UserObj->$field();
    };

    my ($found, $config, %params) = (0);

    $RT::Logger->debug( (caller(0))[3], 
                        "called by", 
                        caller, 
                        "with:", 
                        join(", ", map {sprintf("%s: %s", $_, ($args->{$_} ? $args->{$_} : ''))}
                            sort(keys(%$args))));

    # Get the list of defined external services
    my @info_services = $RT::ExternalInfoPriority ? @{$RT::ExternalInfoPriority} : ();
    # For each external service...
    foreach my $service (@info_services) {
        
        $RT::Logger->debug( "Attempting to get user info using this external service:",
                            $service);
        
        # Get the config for the service so that we know what attrs we can canonicalize
        $config = $RT::ExternalSettings->{$service};

        if($config->{'type'} eq 'cookie'){
            $RT::Logger->debug("You cannot use SSO cookies as an information service!");
            next;
        }  
        
        # Get the list of unique attrs we need
        my @service_attrs = do {
            my %seen;
            grep !$seen{$_}++, map ref($_)? @$_ : ($_), values %{ $config->{'attr_map'} }
        };

        # For each attr we've been told to canonicalize in the match list
        foreach my $rt_attr (@{$config->{'attr_match_list'}}) {
            # Jump to the next attr in $args if this one isn't in the attr_match_list
            $RT::Logger->debug( "Attempting to use this canonicalization key:",$rt_attr);
            my $value = $current_value->( $rt_attr );
            unless( defined $value && length $value ) {
                $RT::Logger->debug("This attribute (",
                                    $rt_attr,
                                    ") is null or incorrectly defined in the attr_match_list for this service (",
                                    $service,
                                    ")");
                next;
            }
                               
            # Else, use it as a canonicalization key and lookup the user info    
            my $key = $config->{'attr_map'}->{$rt_attr};
            unless ( $key ) {
                $RT::Logger->warning(
                    "No mapping for $rt_attr in attr_map for this service ($service)"
                );
                next;
            }

            # Use an if/elsif structure to do a lookup with any custom code needed 
            # for any given type of external service, or die if no code exists for
            # the service requested.
            
            if($config->{'type'} eq 'ldap'){    
                ($found, %params) = RT::Authen::ExternalAuth::LDAP::CanonicalizeUserInfo($service,$key,$value, \@service_attrs);
            } elsif ($config->{'type'} eq 'db') {
                ($found, %params) = RT::Authen::ExternalAuth::DBI::CanonicalizeUserInfo($service,$key,$value, \@service_attrs);
            } else {
                $RT::Logger->debug( (caller(0))[3],
                                    "does not consider",
                                    $service,
                                    "a valid information service");
            }
       
            # Don't Check any more attributes
            last if $found;
        }
        # Don't Check any more services
        last if $found;
    }

    unless ( $found ) {
        ### HACK: The config var below is to overcome the (IMO) bug in
        ### RT::User::Create() which expects this function to always
        ### return true or rejects the user for creation. This should be
        ### a different config var (CreateUncanonicalizedUsers) and 
        ### should be honored in RT::User::Create()
        return($RT::AutoCreateNonExternalUsers);
    }

    # If found let's build back RT's fields
    my %res;
    while ( my ($k, $v) = each %{ $config->{'attr_map'} } ) {
        unless ( ref $v ) {
            $res{ $k } = $params{ $v };
            next;
        }

        my $current = $current_value->( $k );
        unless ( defined $current ) {
            $res{ $k } = (grep defined && length, map $params{ $_ }, @$v)[0];
        } else {
            unless ( grep defined && length && $_ eq $current, map $params{ $_ }, @$v ) {
                $res{ $k } = (grep defined && length, map $params{ $_ }, @$v)[0];
            }
        }
    }

    # It's important that we always have a canonical email address
    if ($res{'EmailAddress'}) {
        $res{'EmailAddress'} = $UserObj->CanonicalizeEmailAddress($res{'EmailAddress'});
    } 

    # update the args hash that we were given the hashref for
    %$args = (%$args, %res);

    $RT::Logger->info(  (caller(0))[3], 
                        "returning", 
                        join(", ", map {sprintf("%s: %s", $_, ($args->{$_} ? $args->{$_} : ''))}
                            sort(keys(%$args))));

    return $found;
}

{
    no warnings 'redefine';
    *RT::User::CanonicalizeUserInfo = sub {
        my $self = shift;
        my $args = shift;
        return ( CanonicalizeUserInfo( $self, $args ) );
    };
}

{
    no warnings 'redefine';
    my $orig = RT::User->can('LoadByCols');
    *RT::User::LoadByCols = sub {
        my $self = shift;
        my %args = @_;

        my $rv = $orig->( $self, %args );
        return $rv if $self->id;

# we couldn't load a user. ok, but user may exist anyway. It may happen in the following
# cases:
# 1) Service has multiple fields in attr_match_list, it's important when we have Name
# and EmailAddress in there. 

        my (%other) = FindRecordsByOtherFields( $self, %args );
        while ( my ($search_by, $values) = each %other ) {
            foreach my $value ( @$values ) {
                next if not defined $value; # Entry in config, but no value in LDAP
                my $rv = $orig->( $self, $search_by => $value );
                return $rv if $self->id;
            }
        }

# 2) RT fields in attr_match_list are mapped to multiple attributes in an external
# source, for example: attr_map => { EmailAddress => [qw(mail alias1 alias2 alias3)], }
        my ($search_by, @alternatives) = FindRecordsWithAlternatives( $self, %args );
        foreach my $value ( @alternatives ) {
            my $rv = $orig->( $self, %args, $search_by => $value );
            return $rv if $self->id;
        }

        return $rv;
    };
}

sub FindRecordsWithAlternatives {
    my $user = shift;
    my %args = @_;

    # find services that may have alternative values for a field we search by
    my @info_services = $RT::ExternalInfoPriority ? @{$RT::ExternalInfoPriority} : ();
    foreach my $service ( splice @info_services ) {
        my $config = $RT::ExternalSettings->{ $service };
        next if $config->{'type'} eq 'cookie';
        next unless
            grep ref $config->{'attr_map'}{ $_ },
            @{ $config->{'attr_match_list'} };

        push @info_services, $service;
    }
    return unless @info_services;

    # find user in external service and fetch alternative values
    # for a field
    foreach my $service (@info_services) {
        my $config = $RT::ExternalSettings->{$service};

        my $search_by = undef;
        foreach my $rt_attr ( @{ $config->{'attr_match_list'} } ) {
            next unless exists $args{ $rt_attr }
                && defined $args{ $rt_attr }
                && length $args{ $rt_attr };
            next unless ref $config->{'attr_map'}{ $rt_attr };

            $search_by = $rt_attr;
            last;
        }
        next unless $search_by;

        my @search_args = (
            $service,
            $config->{'attr_map'}{ $search_by },
            $args{ $search_by },
            $config->{'attr_map'}{ $search_by },
        );

        my ($found, %params);
        if($config->{'type'} eq 'ldap') {
            ($found, %params) = RT::Authen::ExternalAuth::LDAP::CanonicalizeUserInfo( @search_args );
        } elsif ($config->{'type'} eq 'db') {
            ($found, %params) = RT::Authen::ExternalAuth::DBI::CanonicalizeUserInfo( @search_args );
        } else {
            $RT::Logger->debug( (caller(0))[3],
                                "does not consider",
                                $service,
                                "a valid information service");
        }
        next unless $found;

        my @alternatives = grep defined && length && $_ ne $args{ $search_by }, values %params;

        # Don't Check any more services
        return ($search_by, @alternatives);
    }
    return;
}

sub FindRecordsByOtherFields {
    my $user = shift;
    my %args = @_;

    my @info_services = $RT::ExternalInfoPriority ? @{$RT::ExternalInfoPriority} : ();
    foreach my $service ( splice @info_services ) {
        my $config = $RT::ExternalSettings->{ $service };
        next if $config->{'type'} eq 'cookie';
        next unless @{ $config->{'attr_match_list'} } > 1;

        push @info_services, $service;
    }
    return unless @info_services;

    # find user in external service and fetch alternative values
    # for a field
    foreach my $service (@info_services) {
        my $config = $RT::ExternalSettings->{$service};

        foreach my $search_by ( @{ $config->{'attr_match_list'} } ) {
            next unless exists $args{ $search_by }
                && defined $args{ $search_by }
                && length $args{ $search_by };

            my @fetch;
            foreach my $field ( @{ $config->{'attr_match_list'} } ) {
                next if $field eq $search_by;

                my $external = $config->{'attr_map'}{ $field };
                push @fetch, ref $external? (@$external) : ($external);
            }
            my @search_args = (
                $service,
                $config->{'attr_map'}{ $search_by },
                $args{ $search_by },
                \@fetch,
            );

            my ($found, %params);
            if($config->{'type'} eq 'ldap') {
                ($found, %params) = RT::Authen::ExternalAuth::LDAP::CanonicalizeUserInfo( @search_args );
            } elsif ($config->{'type'} eq 'db') {
                ($found, %params) = RT::Authen::ExternalAuth::DBI::CanonicalizeUserInfo( @search_args );
            } else {
                $RT::Logger->debug( (caller(0))[3],
                                    "does not consider",
                                    $service,
                                    "a valid information service");
            }
            next unless $found;

            my %res =
                map { $_ => $config->{'attr_map'}{ $_ } }
                grep defined $config->{'attr_map'}{ $_ },
                grep $_ ne $search_by,
                @{ $config->{'attr_match_list'} }
            ;
            foreach my $value ( values %res ) {
                $value = ref $value? [ map $params{$_}, @$value ] : [ $params{ $value } ];
            }
            return %res;
        }
    }
    return;
}

=head2 WorkaroundAutoCreate

RT has C<$AutoCreate> option in the config. However, up to RT 4.0.0 this
option is no used when account created by incomming email. This module
workarounds this problem.

=cut

sub WorkaroundAutoCreate {
    my $user = shift;
    my $args = shift;

    # CreateUser in RT::Interface::Email doesn't account $RT::AutoCreate
    # config option. Let's workaround it.

    return unless $RT::AutoCreate && keys %$RT::AutoCreate;
    return unless keys %$args; # no args - update
    return unless (caller(4))[3] eq 'RT::Interface::Email::CreateUser';

    my %tmp = %$RT::AutoCreate;
    delete @tmp{qw(Name EmailAddress RealName Comments)};
    %$args = (%$args, %$RT::AutoCreate);
}

1;<|MERGE_RESOLUTION|>--- conflicted
+++ resolved
@@ -1,10 +1,6 @@
 package RT::Authen::ExternalAuth;
 
-<<<<<<< HEAD
-our $VERSION = '0.11_01';
-=======
 our $VERSION = '0.17';
->>>>>>> 6b2c0b1f
 
 =head1 NAME
 
