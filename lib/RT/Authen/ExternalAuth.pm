--- conflicted
+++ resolved
@@ -1,10 +1,6 @@
 package RT::Authen::ExternalAuth;
 
-<<<<<<< HEAD
-our $VERSION = '0.10_02';
-=======
 our $VERSION = '0.11';
->>>>>>> a023a97b
 
 =head1 NAME
 
